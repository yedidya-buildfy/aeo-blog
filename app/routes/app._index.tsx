--- conflicted
+++ resolved
@@ -55,86 +55,6 @@
     // Get AEO status
     const status = await aeoService.getStatus();
 
-<<<<<<< HEAD
-    // Load existing keywords from database
-    let existingKeywords = null;
-    try {
-      const keywordAnalysis = await prisma.keywordAnalysis.findFirst({
-        where: {
-          shopDomain: shopInfo.primaryDomain || 'unknown'
-        },
-        orderBy: {
-          updatedAt: 'desc'
-        }
-      });
-
-      if (keywordAnalysis) {
-        // Check if we have categorized keywords, otherwise convert from legacy format
-        if (keywordAnalysis.mainProducts && keywordAnalysis.mainProducts.length > 0) {
-          existingKeywords = {
-            mainProducts: keywordAnalysis.mainProducts,
-            problemsSolved: keywordAnalysis.problemsSolved,
-            customerSearches: keywordAnalysis.customerSearches
-          };
-        } else if (keywordAnalysis.keywords && keywordAnalysis.keywords.length > 0) {
-          // Convert legacy flat keywords to categories (distribute evenly)
-          const totalKeywords = keywordAnalysis.keywords;
-          const thirds = Math.ceil(totalKeywords.length / 3);
-
-          existingKeywords = {
-            mainProducts: totalKeywords.slice(0, thirds),
-            problemsSolved: totalKeywords.slice(thirds, thirds * 2),
-            customerSearches: totalKeywords.slice(thirds * 2)
-          };
-        }
-      }
-    } catch (dbError) {
-      console.error('Failed to load keywords from database:', dbError);
-      // Continue without existing keywords - don't fail the whole loader
-    }
-
-    // Load automation schedule
-    let automationSchedule = null;
-    try {
-      const automationService = new AutomationSchedulerService(prisma);
-      automationSchedule = await automationService.getSchedule(shopInfo.primaryDomain || 'unknown');
-    } catch (automationError) {
-      console.error('Failed to load automation schedule:', automationError);
-    }
-
-    // Load recent blog posts
-    let recentBlogs = [];
-    try {
-      recentBlogs = await prisma.blogPost.findMany({
-        where: {
-          shopDomain: shopInfo.primaryDomain || 'unknown'
-        },
-        orderBy: {
-          createdAt: 'desc'
-        },
-        take: 10, // Last 10 blogs
-        select: {
-          id: true,
-          title: true,
-          url: true,
-          status: true,
-          createdAt: true,
-          publishedAt: true,
-          primaryTopic: true,
-          contentAngle: true
-        }
-      });
-    } catch (blogError) {
-      console.error('Failed to load blog posts:', blogError);
-    }
-
-    return json({
-      status,
-      shopInfo,
-      existingKeywords,
-      automationSchedule,
-      recentBlogs,
-=======
     // Calculate KPI metrics
     const shopDomain = shopInfo.primaryDomain || 'unknown';
 
@@ -165,7 +85,6 @@
     return json({
       status,
       kpiMetrics,
->>>>>>> 743942ee
       error: null
     });
   } catch (error) {
@@ -181,13 +100,6 @@
         lastAEOContent: null,
         backups: [],
       },
-<<<<<<< HEAD
-      shopInfo: null,
-      existingKeywords: null,
-      automationSchedule: null,
-      recentBlogs: [],
-      error: null
-=======
       kpiMetrics: {
         totalBlogs: 0,
         aiSessions: 0,
@@ -196,7 +108,6 @@
         weeksActive: 0
       },
       error: 'Authentication failed'
->>>>>>> 743942ee
     });
   }
 };
@@ -204,17 +115,6 @@
 export const action = async ({ request }: ActionFunctionArgs) => {
   const formData = await request.formData();
   const actionType = formData.get('actionType');
-<<<<<<< HEAD
-  const selectedKeyword = formData.get('keyword');
-  const customUrl = formData.get('customUrl');
-=======
-
-  // Route SEO blog actions to the existing SEO action handler
-  const seoActions = ['findKeywords', 'regenerateKeywords', 'createBlog', 'updateKeywords', 'enableAutomation', 'disableAutomation'];
-  if (seoActions.includes(actionType as string)) {
-    return await seoAction({ request });
-  }
->>>>>>> 743942ee
 
   try {
     const { admin } = await authenticate.admin(request);
@@ -433,11 +333,7 @@
 }
 
 export default function AEODashboard() {
-<<<<<<< HEAD
-  const { status: initialStatus, shopInfo, existingKeywords, automationSchedule, recentBlogs, error: loaderError } = useLoaderData<typeof loader>();
-=======
   const { status: initialStatus, kpiMetrics, error: loaderError } = useLoaderData<typeof loader>();
->>>>>>> 743942ee
   const fetcher = useFetcher<typeof action>();
   const revalidator = useRevalidator();
   const shopify = useAppBridge();
@@ -753,20 +649,7 @@
   return (
     <Page>
       <TitleBar title="AEO One-Click (Gemini Direct)" />
-<<<<<<< HEAD
-
-      <Layout>
-        {/* Blog Posts Sidebar - Left Column */}
-        <Layout.Section variant="oneThird">
-          <Card>
-            <BlockStack gap="400">
-              <Text as="h3" variant="headingMd">
-                📝 Your Generated Blogs
-              </Text>
-
-              {recentBlogs.length > 0 ? (
-=======
-      
+
       <BlockStack gap="500">
         {/* KPI Metrics Cards */}
         <div style={{ display: 'grid', gridTemplateColumns: '1fr 1fr 1fr', gap: '1rem' }}>
@@ -805,7 +688,6 @@
             <div style={{ display: 'flex', height: '100%' }}>
               <Card>
               <BlockStack gap="400">
->>>>>>> 743942ee
                 <BlockStack gap="200">
                   {recentBlogs.map((blog: any) => (
                     <Card key={blog.id} background="bg-surface-secondary">
@@ -1177,242 +1059,7 @@
           </Layout>
         )}
 
-<<<<<<< HEAD
-        {/* SEO Blog Generation Card */}
-        <Layout>
-          <Layout.Section>
-            <Card>
-              <BlockStack gap="400">
-                <BlockStack gap="200">
-                  <Text as="h2" variant="headingLg">
-                    Automated SEO Blog Generation
-                  </Text>
-                  <Text as="p" variant="bodyMd" tone="subdued">
-                    Generate SEO-optimized blogs automatically for your store: {shopInfo?.primaryDomain}
-                  </Text>
-                </BlockStack>
-
-                {/* One-Click SEO Blog Generation */}
-                <BlockStack gap="300">
-                  <Text as="h3" variant="headingMd">
-                    🚀 One-Click SEO Blog Generation
-                  </Text>
-
-                  <TextField
-                    label="Website URL to analyze (optional)"
-                    value={customUrl}
-                    onChange={setCustomUrl}
-                    placeholder="https://drive-buddy.com/"
-                    helpText="Leave empty to use your shop's domain, or enter a custom URL for testing"
-                    autoComplete="url"
-                  />
-
-                  <div style={{ display: 'flex', gap: '1rem', alignItems: 'center', flexWrap: 'wrap' }}>
-                    <Button
-                      variant="primary"
-                      size="large"
-                      onClick={handleGenerateKeywordsAndBlog}
-                      loading={isLoading || isBlogGenerating}
-                    >
-                      {isLoading ? 'Finding Keywords...' :
-                       isBlogGenerating ? 'Creating SEO Blog...' :
-                       keywordData ? '🚀 Generate SEO Blog Post' : '🚀 Generate Keywords & SEO Blog'}
-                    </Button>
-
-                    {keywordData && (
-                      <Button
-                        variant="secondary"
-                        size="large"
-                        onClick={handleRegenerateKeywords}
-                        loading={isLoading && fetcher.formData?.get('actionType') === 'regenerateKeywords'}
-                      >
-                        {isLoading && fetcher.formData?.get('actionType') === 'regenerateKeywords'
-                          ? 'Regenerating Keywords...'
-                          : '🔄 Re-gen Keywords'}
-                      </Button>
-                    )}
-                  </div>
-
-                  <Text as="p" variant="bodySm" tone="subdued">
-                    {keywordData ?
-                      'Creates a unique SEO blog post using your existing keywords. Generates new keywords first if needed.' :
-                      'Discovers keywords from your website and creates an SEO-optimized blog post automatically.'}
-                  </Text>
-
-                  {localKeywords && (
-                    <Card background="bg-surface-secondary">
-                      <BlockStack gap="400">
-                        <BlockStack gap="200">
-                          <Text as="h4" variant="headingMd">
-                            ⚙️ Advanced: Edit Keywords (Optional)
-                          </Text>
-                          <Text as="p" variant="bodySm" tone="subdued">
-                            All keywords below will be used to generate comprehensive, SEO-rich blog content
-                          </Text>
-                          {keywordHasChanges && (
-                            <Text as="p" variant="bodySm" tone="subdued">
-                              ⚠️ You have unsaved changes
-                            </Text>
-                          )}
-                        </BlockStack>
-
-                        {/* Headers */}
-                        <div style={{
-                          display: 'grid',
-                          gridTemplateColumns: '1fr 1fr 1fr',
-                          gap: '1rem',
-                          paddingBottom: '0.5rem',
-                          borderBottom: '1px solid #e1e5e9'
-                        }}>
-                          <Text variant="headingSm" as="h5">Main Products/Services</Text>
-                          <Text variant="headingSm" as="h5">Problems Solved</Text>
-                          <Text variant="headingSm" as="h5">Customer Searches</Text>
-                        </div>
-
-                        {/* Editable Rows */}
-                        {(() => {
-                          const maxRows = Math.max(
-                            localKeywords.mainProducts?.length || 0,
-                            localKeywords.problemsSolved?.length || 0,
-                            localKeywords.customerSearches?.length || 0,
-                            5 // Minimum 5 rows for adding new keywords
-                          );
-
-                          return Array.from({ length: maxRows }, (_, i) => (
-                            <div key={i} style={{
-                              display: 'grid',
-                              gridTemplateColumns: '1fr 1fr 1fr',
-                              gap: '1rem',
-                              alignItems: 'start'
-                            }}>
-                              <div style={{ position: 'relative' }}>
-                                <TextField
-                                  label=""
-                                  value={localKeywords.mainProducts?.[i] || ''}
-                                  onChange={(value) => updateKeyword('mainProducts', i, value)}
-                                  placeholder="Add keyword..."
-                                  autoComplete="off"
-                                />
-                              </div>
-                              <div style={{ position: 'relative' }}>
-                                <TextField
-                                  label=""
-                                  value={localKeywords.problemsSolved?.[i] || ''}
-                                  onChange={(value) => updateKeyword('problemsSolved', i, value)}
-                                  placeholder="Add keyword..."
-                                  autoComplete="off"
-                                />
-                              </div>
-                              <div style={{ position: 'relative' }}>
-                                <TextField
-                                  label=""
-                                  value={localKeywords.customerSearches?.[i] || ''}
-                                  onChange={(value) => updateKeyword('customerSearches', i, value)}
-                                  placeholder="Add keyword..."
-                                  autoComplete="off"
-                                />
-                              </div>
-                            </div>
-                          ));
-                        })()
-                        }
-
-                        {/* Save Button */}
-                        <div style={{ display: 'flex', gap: '1rem', alignItems: 'center' }}>
-                          <Button
-                            onClick={saveAllKeywords}
-                            variant="primary"
-                            disabled={!keywordHasChanges}
-                            loading={isLoading && fetcher.formData?.get('actionType') === 'updateKeywords'}
-                          >
-                            {isLoading && fetcher.formData?.get('actionType') === 'updateKeywords'
-                              ? 'Saving...'
-                              : 'Save All Changes'
-                            }
-                          </Button>
-                          {keywordHasChanges && (
-                            <Text as="p" variant="bodySm" tone="subdued">
-                              Remember to save your changes
-                            </Text>
-                          )}
-                        </div>
-
-                      </BlockStack>
-                    </Card>
-                  )}
-                </BlockStack>
-
-                {/* Generated Blog Results */}
-                {generatedBlog && (
-                    <Card background="bg-surface-success">
-                      <BlockStack gap="200">
-                        <Text as="h4" variant="headingMd" tone="success">
-                          SEO Blog Generated Successfully! 🚀
-                        </Text>
-                        <Text as="p" variant="bodyMd">
-                          <strong>{generatedBlog.blog?.title}</strong>
-                        </Text>
-                        <Text as="p" variant="bodySm" tone="subdued">
-                          Content Angle: {generatedBlog.blog?.contentAngle} |
-                          Word Count: {generatedBlog.blog?.wordCount} |
-                          Keywords Used: {generatedBlog.blog?.keywordsUsed?.length || 0}
-                        </Text>
-                        <Text as="p" variant="bodySm" tone="subdued">
-                          Blog ID: {generatedBlog.blog?.shopifyBlogId}
-                        </Text>
-                        <Text as="p" variant="bodySm" tone="subdued">
-                          Article ID: {generatedBlog.blog?.shopifyArticleId}
-                        </Text>
-                        {generatedBlog.blog?.url && (
-                          <Text as="p" variant="bodySm" tone="success">
-                            🎉 Opening blog in new tab in 3 seconds...
-                          </Text>
-                        )}
-                        {generatedBlog.statistics && (
-                          <Text as="p" variant="bodySm" tone="subdued">
-                            Uniqueness: {generatedBlog.statistics.isUnique ? '✅ Unique' : '⚠ Similar content detected'}
-                          </Text>
-                        )}
-                        {generatedBlog.rateLimitRemaining !== undefined && (
-                          <Text as="p" variant="bodySm" tone="subdued">
-                            Rate Limit: {generatedBlog.rateLimitRemaining} blogs remaining this hour
-                          </Text>
-                        )}
-                      </BlockStack>
-                    </Card>
-                  )}
-
-                {/* Step 3: Start Automation */}
-                <BlockStack gap="300">
-                  <Text as="h3" variant="headingMd">
-                    Step 3: Start Automation
-                  </Text>
-                  <Button
-                    variant="primary"
-                    onClick={() => {
-                      const formData = new FormData();
-                      formData.append('actionType', automationSchedule?.enabled ? 'disableAutomation' : 'enableAutomation');
-                      fetcher.submit(formData, { method: 'POST' });
-                    }}
-                    loading={isLoading && (fetcher.formData?.get('actionType') === 'enableAutomation' || fetcher.formData?.get('actionType') === 'disableAutomation')}
-                  >
-                    {automationSchedule?.enabled ? 'Stop Weekly Publishing' : 'Start Weekly Publishing'}
-                  </Button>
-                  <Text as="p" variant="bodySm" tone="subdued">
-                    Automatically publishes 1 blog per week
-                  </Text>
-                </BlockStack>
-
-              </BlockStack>
-            </Card>
-          </Layout.Section>
-        </Layout>
-          </BlockStack>
-        </Layout.Section>
-      </Layout>
-=======
       </BlockStack>
->>>>>>> 743942ee
     </Page>
   );
 }