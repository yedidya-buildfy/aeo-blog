--- conflicted
+++ resolved
@@ -24,15 +24,12 @@
         <Link to="/app" rel="home">
           Home
         </Link>
-<<<<<<< HEAD
-=======
         <Link to="/app/seo-blogs">
           SEO Blogs
         </Link>
         <Link to="/app/billing">
           Billing & Plans
         </Link>
->>>>>>> 743942ee
       </NavMenu>
       <Outlet />
     </AppProvider>
